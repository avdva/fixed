<<<<<<< HEAD
## 0.7.0 (TBA)

FEATURES:

* Added `Floor`, `Round`, `Ceil`.
* Added `MustFromString`, `MustFromFloat64`.

IMPROVEMENTS:

* Make all tests pass for expBits = 7, 9.
* Update `github.com/stretchr/testify` to v1.5.1.
=======
## 0.7.0 (May 05, 2020)

FEATURES:

* Project tree has been reorganised. Instead of a one top level pakage it now contains a `dfp` (decimal floating-point) package
and a `fixed` (fixed-point integer) package.
>>>>>>> 9f039d7a

## 0.6.0 (April 10, 2020)

FIXES:

* Fixed possible incorrect result for FromFloat64.

FEATURES:

* value: add `Div` and `DivMod` to divide values.
* value: add `IsZero`.

IMPROVEMENTS:

* added mode tests for `FromFloat64`, `FromString`, JSON unmarshalling.
* readme: added goreportcard badge.

## 0.5.0 (March 29, 2020)

FEATURES:

* value: add `Mul` to multiply values.

## 0.4.0 (February 18, 2020)

FEATURES:

* value: add `Add` to sum values.

## 0.3.0 (February 09, 2020)

FEATURES:

* value: add `Cmp` and `Eq` to compare values.

IMPROVEMENTS:

* ci: add CircleCI support and a badge.
* readme: add more information.
* docs: add examples.

## 0.2.1 (January 28, 2020)

FEATURES:

* all: initial release.<|MERGE_RESOLUTION|>--- conflicted
+++ resolved
@@ -1,8 +1,9 @@
-<<<<<<< HEAD
 ## 0.7.0 (TBA)
 
 FEATURES:
 
+* Project tree has been reorganised. Instead of a one top level pakage it now contains a `dfp` (decimal floating-point) package
+and a `fixed` (fixed-point integer) package.
 * Added `Floor`, `Round`, `Ceil`.
 * Added `MustFromString`, `MustFromFloat64`.
 
@@ -10,14 +11,6 @@
 
 * Make all tests pass for expBits = 7, 9.
 * Update `github.com/stretchr/testify` to v1.5.1.
-=======
-## 0.7.0 (May 05, 2020)
-
-FEATURES:
-
-* Project tree has been reorganised. Instead of a one top level pakage it now contains a `dfp` (decimal floating-point) package
-and a `fixed` (fixed-point integer) package.
->>>>>>> 9f039d7a
 
 ## 0.6.0 (April 10, 2020)
 
